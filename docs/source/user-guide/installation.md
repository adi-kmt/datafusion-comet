--- conflicted
+++ resolved
@@ -30,28 +30,21 @@
 
 ### Supported Spark Versions
 
-<<<<<<< HEAD
 ### Supported Apache Spark Versions
 For more details, refer to the documentation: [Apache Spark supported by Comet](overview.md#supported-apache-spark-versions)
 
 - **Apache Spark 3.3, 3.4, or 3.5**
   - **Supported Java Versions**: JDK 8 and above
   - **GLIBC**: 2.17 (CentOS 7) and above
-- **Apache Spark 4.0** *(Experimental Support)*
+  - **Scala**: 2.12/2.13
+- **Apache Spark 4.0** *(Experimental Support - is intended for development/testing use only and should not be used in production yet.)*
   - **Supported Java Versions**: JDK 17/21 
   - **GLIBC**: 2.17 (CentOS 7) and above
-=======
-Comet currently supports the following versions of Apache Spark:
->>>>>>> 8d097d58
+  - **Scala**: 2.13
 
 - 3.3.x (Java 8/11/17, Scala 2.12/2.13)
 - 3.4.x (Java 8/11/17, Scala 2.12/2.13)
 - 3.5.x (Java 8/11/17, Scala 2.12/2.13)
-
-Experimental support is provided for the following versions of Apache Spark and is intended for development/testing
-use only and should not be used in production yet.
-
-- 4.0.0-preview1 (Java 17/21, Scala 2.13)
 
 Note that Comet may not fully work with proprietary forks of Apache Spark such as the Spark versions offered by
 Cloud Service Providers.
